#ifndef HEADER_Settings
#define HEADER_Settings
/*
htop - Settings.h
(C) 2004-2011 Hisham H. Muhammad
Released under the GNU GPLv2, see the COPYING file
in the source distribution for its full text.
*/

#include "config.h" // IWYU pragma: keep

#include <stdbool.h>
#include <stdint.h>

#include "Hashtable.h"
#include "HeaderLayout.h"
#include "Process.h"


#define DEFAULT_DELAY 15

#define CONFIG_READER_MIN_VERSION 2

typedef struct {
   uint8_t len;
   char** names;
   int* modes;
} MeterColumnSetting;

typedef struct Settings_ {
   char* filename;
<<<<<<< HEAD
   int config_version;
   MeterColumnSettings columns[2];
=======
   HeaderLayout hLayout;
   MeterColumnSetting* hColumns;
>>>>>>> 711a7aac
   Hashtable* dynamicColumns;

   ProcessField* fields;
   uint32_t flags;
   int colorScheme;
   int delay;

   int direction;
   int treeDirection;
   ProcessField sortKey;
   ProcessField treeSortKey;

   bool countCPUsFromOne;
   bool detailedCPUTime;
   bool showCPUUsage;
   bool showCPUFrequency;
   #ifdef BUILD_WITH_CPU_TEMP
   bool showCPUTemperature;
   bool degreeFahrenheit;
   #endif
   bool treeView;
   bool treeViewAlwaysByPID;
   bool allBranchesCollapsed;
   bool showProgramPath;
   bool shadowOtherUsers;
   bool showThreadNames;
   bool hideKernelThreads;
   bool hideUserlandThreads;
   bool highlightBaseName;
   bool highlightDeletedExe;
   bool highlightMegabytes;
   bool highlightThreads;
   bool highlightChanges;
   int highlightDelaySecs;
   bool findCommInCmdline;
   bool stripExeFromCmdline;
   bool showMergedCommand;
   bool updateProcessNames;
   bool accountGuestInCPUMeter;
   bool headerMargin;
   #ifdef HAVE_GETMOUSE
   bool enableMouse;
   #endif
   int hideFunctionBar;  // 0 - off, 1 - on ESC until next input, 2 - permanently
   #ifdef HAVE_LIBHWLOC
   bool topologyAffinity;
   #endif

   bool changed;
} Settings;

#define Settings_cpuId(settings, cpu) ((settings)->countCPUsFromOne ? (cpu)+1 : (cpu))

static inline ProcessField Settings_getActiveSortKey(const Settings* this) {
   return (this->treeView)
          ? (this->treeViewAlwaysByPID ? PID : this->treeSortKey)
          : this->sortKey;
}

static inline int Settings_getActiveDirection(const Settings* this) {
   return this->treeView ? this->treeDirection : this->direction;
}

void Settings_delete(Settings* this);

int Settings_write(const Settings* this, bool onCrash);

Settings* Settings_new(unsigned int initialCpuCount, Hashtable* dynamicColumns);

void Settings_invertSortOrder(Settings* this);

void Settings_setSortKey(Settings* this, ProcessField sortKey);

void Settings_enableReadonly(void);

bool Settings_isReadonly(void);

void Settings_setHeaderLayout(Settings* this, HeaderLayout hLayout);

#endif<|MERGE_RESOLUTION|>--- conflicted
+++ resolved
@@ -29,13 +29,9 @@
 
 typedef struct Settings_ {
    char* filename;
-<<<<<<< HEAD
    int config_version;
-   MeterColumnSettings columns[2];
-=======
    HeaderLayout hLayout;
    MeterColumnSetting* hColumns;
->>>>>>> 711a7aac
    Hashtable* dynamicColumns;
 
    ProcessField* fields;
