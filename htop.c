--- conflicted
+++ resolved
@@ -166,9 +166,6 @@
    }
 }
 
-<<<<<<< HEAD
-#ifdef HAVE_PROC
-=======
 int main(int argc, char** argv) {
 
    char *lc_ctype = getenv("LC_CTYPE");
@@ -181,12 +178,11 @@
 
    CommandLineSettings flags = parseArguments(argc, argv); // may exit()
 
->>>>>>> 50000d80
+#ifdef HAVE_PROC
    if (access(PROCDIR, R_OK) != 0) {
       fprintf(stderr, "Error: could not read procfs (compiled to look in %s).\n", PROCDIR);
       exit(1);
    }
-<<<<<<< HEAD
 #endif
    
 #ifdef HAVE_LIBNCURSESW
@@ -202,8 +198,6 @@
    else
       CRT_utf8 = false;
 #endif
-=======
->>>>>>> 50000d80
 
    Process_setupColumnWidths();
    
